--- conflicted
+++ resolved
@@ -14,19 +14,17 @@
   const [searchParams] = useSearchParams();
   const [searchQuery, setSearchQuery] = useState(searchParams.get('search') || '');
 
-<<<<<<< HEAD
   // Initialize search query from URL on mount and when navigating to different pages
   useEffect(() => {
     const params = new URLSearchParams(location.search);
     const searchParam = params.get('search') || '';
     setSearchQuery(searchParam);
   }, [location.pathname]); // Only when pathname changes, not on every search update
-=======
+
   const handleSearchChange = (e: React.ChangeEvent<HTMLInputElement>) => {
     navigate(`/courses?search=${encodeURIComponent(e.target.value)}`);
   };
   const debouncedSearch = useDebounceCallback(handleSearchChange, 1000);
->>>>>>> 24399c05
 
   const handleLogout = () => {
     logout();
@@ -40,18 +38,17 @@
     const currentSearchParam = currentParams.get('search') || '';
     setSearchQuery(currentSearchParam);
 
-<<<<<<< HEAD
-    if (debouncedSearchQuery.trim() && debouncedSearchQuery !== currentSearchParam) {
+    if (searchQuery.trim() && searchQuery !== currentSearchParam) {
       // If we're already on the courses listing page (not a specific course), update the URL without navigation
       if (location.pathname === '/courses') {
         const params = new URLSearchParams(location.search);
-        params.set('search', debouncedSearchQuery);
+        params.set('search', searchQuery);
         navigate(`/courses?${params.toString()}`, { replace: true });
       } else if (!location.pathname.startsWith('/courses/')) {
         // Only navigate to courses page with search if we're not on a course detail page
-        navigate(`/courses?search=${encodeURIComponent(debouncedSearchQuery)}`);
+        navigate(`/courses?search=${encodeURIComponent(searchQuery)}`);
       }
-    } else if (!debouncedSearchQuery.trim() && currentSearchParam) {
+    } else if (!searchQuery.trim() && currentSearchParam) {
       // Clear search parameter if search is empty but URL has search (only on courses listing page)
       if (location.pathname === '/courses') {
         const params = new URLSearchParams(location.search);
@@ -59,12 +56,6 @@
         const newUrl = params.toString() ? `/courses?${params.toString()}` : '/courses';
         navigate(newUrl, { replace: true });
       }
-=======
-    if (location.pathname === '/courses') {
-      const params = new URLSearchParams(location.search);
-      params.set('search', currentSearchParam);
-      navigate(`/courses?${params.toString()}`, { replace: true });
->>>>>>> 24399c05
     }
   }, [location.pathname, location.search, navigate]);
 
